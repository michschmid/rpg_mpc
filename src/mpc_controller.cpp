/*    rpg_quadrotor_mpc
 *    A model predictive control implementation for quadrotors.
 *    Copyright (C) 2017-2018 Philipp Foehn, 
 *    Robotics and Perception Group, University of Zurich
 * 
 *    Intended to be used with rpg_quadrotor_control and rpg_quadrotor_common.
 *    https://github.com/uzh-rpg/rpg_quadrotor_control
 *
 *    This program is free software: you can redistribute it and/or modify
 *    it under the terms of the GNU General Public License as published by
 *    the Free Software Foundation, either version 3 of the License, or
 *    (at your option) any later version.
 *
 *    This program is distributed in the hope that it will be useful,
 *    but WITHOUT ANY WARRANTY; without even the implied warranty of
 *    MERCHANTABILITY or FITNESS FOR A PARTICULAR PURPOSE.  See the
 *    GNU General Public License for more details.
 *
 *    You should have received a copy of the GNU General Public License
 *    along with this program.  If not, see <http://www.gnu.org/licenses/>.
 *
 */


#include "rpg_mpc/mpc_controller.h"

#include <ctime>

namespace rpg_mpc {

template<typename T>
MpcController<T>::MpcController(
    const ros::NodeHandle& nh, const ros::NodeHandle& pnh, const std::string& topic) :
    nh_(nh),
    pnh_(pnh),
    mpc_wrapper_(MpcWrapper<T>()),
    timing_feedback_(T(1e-3)),
    timing_preparation_(T(1e-3)),
    est_state_((Eigen::Matrix<T, kStateSize, 1>() <<
                                                  0, 0, 0, 1, 0, 0, 0, 0, 0, 0, 0, 0).finished()),
    reference_states_(Eigen::Matrix<T, kStateSize, kSamples + 1>::Zero()),
    reference_inputs_(Eigen::Matrix<T, kInputSize, kSamples + 1>::Zero()),
    predicted_states_(Eigen::Matrix<T, kStateSize, kSamples + 1>::Zero()),
    predicted_inputs_(Eigen::Matrix<T, kInputSize, kSamples>::Zero()),
    point_of_interest_(Eigen::Matrix<T, 6, 1>::Zero()),
    obstacle_(Eigen::Matrix<T, 6, 1>::Zero()) {
  pub_predicted_trajectory_ =
      nh_.advertise<nav_msgs::Path>(topic, 1);
  pub_reference_trajectory_ =
      nh_.advertise<nav_msgs::Path>("mpc/trajectory_reference", 1);
  pub_angle_ = nh_.advertise<std_msgs::Float32>("mpc/projection_angle", 1);
  pub_radius_ = nh_.advertise<std_msgs::Float32>("mpc/projection_radius", 1);
  pub_alpha_ = nh_.advertise<std_msgs::Float32>("mpc/alpha", 1);

  sub_point_of_interest_ = nh_.subscribe("/line_poi", 1,
                                         &MpcController<T>::pointOfInterestCallback, this);
<<<<<<< HEAD
  sub_obstacles_ = nh_.subscribe("/obstacle", 1, &MpcController<T>::obstacleCallback, this);
=======
  sub_obstacle_ = nh_.subscribe("/obstacle", 1, &MpcController<T>::obstacleCallback, this);
>>>>>>> ede4242d
  sub_autopilot_off_ = nh_.subscribe("autopilot/off", 1,
                                     &MpcController<T>::offCallback, this);

  cost_serv_ = nh_.advertiseService("set_perception_cost", &MpcController<T>::setPerceptionCost, this);

  if (!params_.loadParameters(pnh_)) {
    ROS_ERROR("[%s] Could not load parameters.", pnh_.getNamespace().c_str());
    ros::shutdown();
    return;
  }
  params_.changed_ = true;
  setNewParams(params_);

  solve_from_scratch_ = true;
  preparation_thread_ = std::thread(&MpcWrapper<T>::prepare, mpc_wrapper_);
}

template<typename T>
bool MpcController<T>::setPerceptionCost(rpg_mpc::set_perception_cost::Request& request, rpg_mpc::set_perception_cost::Response& response)
{
  params_.Q_(kCostSize-2, kCostSize-2) = request.theta_cost;
  params_.Q_(kCostSize-1, kCostSize-1) = request.radius_cost;
  params_.changed_ = true;
  setNewParams(params_);
  return true;
}

template<typename T>
void MpcController<T>::pointOfInterestCallback(
    const geometry_msgs::PoseArray::ConstPtr& msg) {
  point_of_interest_(0) = msg->poses[0].position.x;
  point_of_interest_(1) = msg->poses[0].position.y;
  point_of_interest_(2) = msg->poses[0].position.z;
  point_of_interest_(3) = msg->poses[1].position.x;
  point_of_interest_(4) = msg->poses[1].position.y;
  point_of_interest_(5) = msg->poses[1].position.z;
  mpc_wrapper_.setPointOfInterest(point_of_interest_);
  // ROS_INFO("======================DEBUG===========================");
  // ROS_INFO("x1: %f, y1: %f, z1: %f, x2: %f, y2: %f, z2: %f ", point_of_interest_(0), point_of_interest_(1), point_of_interest_(2), point_of_interest_(3), point_of_interest_(4), point_of_interest_(5));
  // ROS_INFO("======================DEBUG===========================");
}

template<typename T>
void MpcController<T>::obstacleCallback(
  const vision_node::Obstacle::ConstPtr& msg)
{
<<<<<<< HEAD
  // Assumes the messages being ordered with the first obstacle being the closest
=======
  // Assumes this is the closest obstacle with axis oriented
  // bounding ellipsoid
>>>>>>> ede4242d
  obstacle_(0) = msg->translation.x;
  obstacle_(1) = msg->translation.y;
  obstacle_(2) = msg->translation.z;
  obstacle_(3) = msg->dimensions.x;
  obstacle_(4) = msg->dimensions.y;
  obstacle_(5) = msg->dimensions.z;
<<<<<<< HEAD
  obstacle_(6) = msg->rotation.w;
  obstacle_(7) = msg->rotation.x;
  obstacle_(8) = msg->rotation.y;
  obstacle_(9) = msg->rotation.z;
=======
  // TODO: implement rotation
>>>>>>> ede4242d
  mpc_wrapper_.setObstacle(obstacle_);
}

template<typename T>
void MpcController<T>::offCallback(
    const std_msgs::Empty::ConstPtr& msg) {
  solve_from_scratch_ = true;
}

template<typename T>
quadrotor_common::ControlCommand MpcController<T>::off() {
  quadrotor_common::ControlCommand command;

  command.zero();

  return command;
}

template<typename T>
quadrotor_common::ControlCommand MpcController<T>::run(
    const quadrotor_common::QuadStateEstimate& state_estimate,
    const quadrotor_common::Trajectory& reference_trajectory,
    const MpcParams<T>& params) {
  ros::Time call_time = ros::Time::now();
  const clock_t start = clock();
  if (params.changed_) {
    params_ = params;
    setNewParams(params_);
  }

  preparation_thread_.join();

  // Convert everything into Eigen format.
  setStateEstimate(state_estimate);
  setReference(reference_trajectory);

  static const bool do_preparation_step(false);

  // Get the feedback from MPC.
  mpc_wrapper_.setTrajectory(reference_states_, reference_inputs_);
  if (solve_from_scratch_) {
    ROS_INFO("Solving MPC with hover as initial guess.");
    mpc_wrapper_.solve(est_state_);
    solve_from_scratch_ = false;
  } else {
    mpc_wrapper_.update(est_state_, do_preparation_step);
  }
  mpc_wrapper_.getStates(predicted_states_);
  mpc_wrapper_.getInputs(predicted_inputs_);
  // ~~~~ DEBUGGING ~~~~
  // Could not find a way to output acado intermediateState, therefore redo here for debugging
  // mpc_wrapper_.getReferenceState(1, reference_state_check_);
  // ROS_INFO("DEBUG: u_ref = %f , v_ref = %f", reference_state_check_[14], reference_state_check_[14]);
  mpc_wrapper_.getOnlineData(online_data_check_);
  // ROS_INFO("DEBUG: test = %f", online_data_check_[0]);
  const double epsilon = 0.1; 
  // States
  float     p_x, p_y, p_z;
  float     q_w, q_x, q_y, q_z;
  float     v_x, v_y, v_z;
  p_x = predicted_states_(kPosX);
  p_y = predicted_states_(kPosY);
  p_z = predicted_states_(kPosZ);
  q_w = predicted_states_(kOriW);
  q_x = predicted_states_(kOriX);
  q_y = predicted_states_(kOriY);
  q_z = predicted_states_(kOriZ);
  v_x = predicted_states_(kVelX);
  v_y = predicted_states_(kVelY);
  v_z = predicted_states_(kVelZ);
  // std::cout << predicted_states_ << "\n";
  // Online data
  float     p_F1_x, p_F1_y, p_F1_z, p_F2_x, p_F2_y, p_F2_z;
  float     t_B_C_x, t_B_C_y, t_B_C_z;
  float     q_B_C_w, q_B_C_x, q_B_C_y, q_B_C_z;
  p_F1_x = online_data_check_(0);
  p_F1_y = online_data_check_(1);
  p_F1_z = online_data_check_(2);
  p_F2_x = online_data_check_(3);
  p_F2_y = online_data_check_(4);
  p_F2_z = online_data_check_(5);
  t_B_C_x = online_data_check_(6);
  t_B_C_y = online_data_check_(7);
  t_B_C_z = online_data_check_(8);
  q_B_C_w = online_data_check_(9);
  q_B_C_x = online_data_check_(10);
  q_B_C_y = online_data_check_(11);
  q_B_C_z = online_data_check_(12);

  // projection calculation
  float intSx1 = ((((-q_x)*q_B_C_x+(-q_y)*q_B_C_y+(-q_z)*q_B_C_z+q_B_C_w*q_w)*((-q_x)*q_B_C_x+(-q_y)*q_B_C_y+(-q_z)*q_B_C_z+q_B_C_w*q_w)+((-q_x)*q_B_C_z+q_B_C_w*q_y+q_B_C_x*q_z+q_B_C_y*q_w)*(-(-q_x)*q_B_C_z-q_B_C_w*q_y-q_B_C_x*q_z-q_B_C_y*q_w)+((-q_y)*q_B_C_x+q_B_C_w*q_z+q_B_C_y*q_x+q_B_C_z*q_w)*(-(-q_y)*q_B_C_x-q_B_C_w*q_z-q_B_C_y*q_x-q_B_C_z*q_w)+((-q_z)*q_B_C_y+q_B_C_w*q_x+q_B_C_x*q_w+q_B_C_z*q_y)*((-q_z)*q_B_C_y+q_B_C_w*q_x+q_B_C_x*q_w+q_B_C_z*q_y))*(p_F1_x-p_x)+(((-q_x)*q_B_C_x+(-q_y)*q_B_C_y+(-q_z)*q_B_C_z+q_B_C_w*q_w)*((-q_y)*q_B_C_x+q_B_C_w*q_z+q_B_C_y*q_x+q_B_C_z*q_w)+((-q_x)*q_B_C_x+(-q_y)*q_B_C_y+(-q_z)*q_B_C_z+q_B_C_w*q_w)*((-q_y)*q_B_C_x+q_B_C_w*q_z+q_B_C_y*q_x+q_B_C_z*q_w)+((-q_x)*q_B_C_z+q_B_C_w*q_y+q_B_C_x*q_z+q_B_C_y*q_w)*((-q_z)*q_B_C_y+q_B_C_w*q_x+q_B_C_x*q_w+q_B_C_z*q_y)+(-(-q_x)*q_B_C_z-q_B_C_w*q_y-q_B_C_x*q_z-q_B_C_y*q_w)*(-(-q_z)*q_B_C_y-q_B_C_w*q_x-q_B_C_x*q_w-q_B_C_z*q_y))*(p_F1_y-p_y)+(((-q_x)*q_B_C_x+(-q_y)*q_B_C_y+(-q_z)*q_B_C_z+q_B_C_w*q_w)*(-(-q_x)*q_B_C_z-q_B_C_w*q_y-q_B_C_x*q_z-q_B_C_y*q_w)+((-q_x)*q_B_C_x+(-q_y)*q_B_C_y+(-q_z)*q_B_C_z+q_B_C_w*q_w)*(-(-q_x)*q_B_C_z-q_B_C_w*q_y-q_B_C_x*q_z-q_B_C_y*q_w)+((-q_y)*q_B_C_x+q_B_C_w*q_z+q_B_C_y*q_x+q_B_C_z*q_w)*((-q_z)*q_B_C_y+q_B_C_w*q_x+q_B_C_x*q_w+q_B_C_z*q_y)+((-q_y)*q_B_C_x+q_B_C_w*q_z+q_B_C_y*q_x+q_B_C_z*q_w)*((-q_z)*q_B_C_y+q_B_C_w*q_x+q_B_C_x*q_w+q_B_C_z*q_y))*(p_F1_z-p_z));
  float intSy1 = ((((-q_x)*q_B_C_x+(-q_y)*q_B_C_y+(-q_z)*q_B_C_z+q_B_C_w*q_w)*((-q_x)*q_B_C_x+(-q_y)*q_B_C_y+(-q_z)*q_B_C_z+q_B_C_w*q_w)+((-q_x)*q_B_C_z+q_B_C_w*q_y+q_B_C_x*q_z+q_B_C_y*q_w)*((-q_x)*q_B_C_z+q_B_C_w*q_y+q_B_C_x*q_z+q_B_C_y*q_w)+((-q_y)*q_B_C_x+q_B_C_w*q_z+q_B_C_y*q_x+q_B_C_z*q_w)*(-(-q_y)*q_B_C_x-q_B_C_w*q_z-q_B_C_y*q_x-q_B_C_z*q_w)+((-q_z)*q_B_C_y+q_B_C_w*q_x+q_B_C_x*q_w+q_B_C_z*q_y)*(-(-q_z)*q_B_C_y-q_B_C_w*q_x-q_B_C_x*q_w-q_B_C_z*q_y))*(p_F1_y-p_y)+(((-q_x)*q_B_C_x+(-q_y)*q_B_C_y+(-q_z)*q_B_C_z+q_B_C_w*q_w)*((-q_z)*q_B_C_y+q_B_C_w*q_x+q_B_C_x*q_w+q_B_C_z*q_y)+((-q_x)*q_B_C_x+(-q_y)*q_B_C_y+(-q_z)*q_B_C_z+q_B_C_w*q_w)*((-q_z)*q_B_C_y+q_B_C_w*q_x+q_B_C_x*q_w+q_B_C_z*q_y)+((-q_x)*q_B_C_z+q_B_C_w*q_y+q_B_C_x*q_z+q_B_C_y*q_w)*((-q_y)*q_B_C_x+q_B_C_w*q_z+q_B_C_y*q_x+q_B_C_z*q_w)+(-(-q_x)*q_B_C_z-q_B_C_w*q_y-q_B_C_x*q_z-q_B_C_y*q_w)*(-(-q_y)*q_B_C_x-q_B_C_w*q_z-q_B_C_y*q_x-q_B_C_z*q_w))*(p_F1_z-p_z)+(((-q_x)*q_B_C_x+(-q_y)*q_B_C_y+(-q_z)*q_B_C_z+q_B_C_w*q_w)*(-(-q_y)*q_B_C_x-q_B_C_w*q_z-q_B_C_y*q_x-q_B_C_z*q_w)+((-q_x)*q_B_C_x+(-q_y)*q_B_C_y+(-q_z)*q_B_C_z+q_B_C_w*q_w)*(-(-q_y)*q_B_C_x-q_B_C_w*q_z-q_B_C_y*q_x-q_B_C_z*q_w)+((-q_x)*q_B_C_z+q_B_C_w*q_y+q_B_C_x*q_z+q_B_C_y*q_w)*((-q_z)*q_B_C_y+q_B_C_w*q_x+q_B_C_x*q_w+q_B_C_z*q_y)+((-q_x)*q_B_C_z+q_B_C_w*q_y+q_B_C_x*q_z+q_B_C_y*q_w)*((-q_z)*q_B_C_y+q_B_C_w*q_x+q_B_C_x*q_w+q_B_C_z*q_y))*(p_F1_x-p_x));
  float intSz1 = ((((-q_x)*q_B_C_x+(-q_y)*q_B_C_y+(-q_z)*q_B_C_z+q_B_C_w*q_w)*((-q_x)*q_B_C_x+(-q_y)*q_B_C_y+(-q_z)*q_B_C_z+q_B_C_w*q_w)+((-q_x)*q_B_C_z+q_B_C_w*q_y+q_B_C_x*q_z+q_B_C_y*q_w)*(-(-q_x)*q_B_C_z-q_B_C_w*q_y-q_B_C_x*q_z-q_B_C_y*q_w)+((-q_y)*q_B_C_x+q_B_C_w*q_z+q_B_C_y*q_x+q_B_C_z*q_w)*((-q_y)*q_B_C_x+q_B_C_w*q_z+q_B_C_y*q_x+q_B_C_z*q_w)+((-q_z)*q_B_C_y+q_B_C_w*q_x+q_B_C_x*q_w+q_B_C_z*q_y)*(-(-q_z)*q_B_C_y-q_B_C_w*q_x-q_B_C_x*q_w-q_B_C_z*q_y))*(p_F1_z-p_z)+(((-q_x)*q_B_C_x+(-q_y)*q_B_C_y+(-q_z)*q_B_C_z+q_B_C_w*q_w)*((-q_x)*q_B_C_z+q_B_C_w*q_y+q_B_C_x*q_z+q_B_C_y*q_w)+((-q_x)*q_B_C_x+(-q_y)*q_B_C_y+(-q_z)*q_B_C_z+q_B_C_w*q_w)*((-q_x)*q_B_C_z+q_B_C_w*q_y+q_B_C_x*q_z+q_B_C_y*q_w)+((-q_y)*q_B_C_x+q_B_C_w*q_z+q_B_C_y*q_x+q_B_C_z*q_w)*((-q_z)*q_B_C_y+q_B_C_w*q_x+q_B_C_x*q_w+q_B_C_z*q_y)+(-(-q_y)*q_B_C_x-q_B_C_w*q_z-q_B_C_y*q_x-q_B_C_z*q_w)*(-(-q_z)*q_B_C_y-q_B_C_w*q_x-q_B_C_x*q_w-q_B_C_z*q_y))*(p_F1_x-p_x)+(((-q_x)*q_B_C_x+(-q_y)*q_B_C_y+(-q_z)*q_B_C_z+q_B_C_w*q_w)*(-(-q_z)*q_B_C_y-q_B_C_w*q_x-q_B_C_x*q_w-q_B_C_z*q_y)+((-q_x)*q_B_C_x+(-q_y)*q_B_C_y+(-q_z)*q_B_C_z+q_B_C_w*q_w)*(-(-q_z)*q_B_C_y-q_B_C_w*q_x-q_B_C_x*q_w-q_B_C_z*q_y)+((-q_x)*q_B_C_z+q_B_C_w*q_y+q_B_C_x*q_z+q_B_C_y*q_w)*((-q_y)*q_B_C_x+q_B_C_w*q_z+q_B_C_y*q_x+q_B_C_z*q_w)+((-q_x)*q_B_C_z+q_B_C_w*q_y+q_B_C_x*q_z+q_B_C_y*q_w)*((-q_y)*q_B_C_x+q_B_C_w*q_z+q_B_C_y*q_x+q_B_C_z*q_w))*(p_F1_y-p_y));

  float intSx2 = ((((-q_x)*q_B_C_x+(-q_y)*q_B_C_y+(-q_z)*q_B_C_z+q_B_C_w*q_w)*((-q_x)*q_B_C_x+(-q_y)*q_B_C_y+(-q_z)*q_B_C_z+q_B_C_w*q_w)+((-q_x)*q_B_C_z+q_B_C_w*q_y+q_B_C_x*q_z+q_B_C_y*q_w)*(-(-q_x)*q_B_C_z-q_B_C_w*q_y-q_B_C_x*q_z-q_B_C_y*q_w)+((-q_y)*q_B_C_x+q_B_C_w*q_z+q_B_C_y*q_x+q_B_C_z*q_w)*(-(-q_y)*q_B_C_x-q_B_C_w*q_z-q_B_C_y*q_x-q_B_C_z*q_w)+((-q_z)*q_B_C_y+q_B_C_w*q_x+q_B_C_x*q_w+q_B_C_z*q_y)*((-q_z)*q_B_C_y+q_B_C_w*q_x+q_B_C_x*q_w+q_B_C_z*q_y))*(p_F2_x-p_x)+(((-q_x)*q_B_C_x+(-q_y)*q_B_C_y+(-q_z)*q_B_C_z+q_B_C_w*q_w)*((-q_y)*q_B_C_x+q_B_C_w*q_z+q_B_C_y*q_x+q_B_C_z*q_w)+((-q_x)*q_B_C_x+(-q_y)*q_B_C_y+(-q_z)*q_B_C_z+q_B_C_w*q_w)*((-q_y)*q_B_C_x+q_B_C_w*q_z+q_B_C_y*q_x+q_B_C_z*q_w)+((-q_x)*q_B_C_z+q_B_C_w*q_y+q_B_C_x*q_z+q_B_C_y*q_w)*((-q_z)*q_B_C_y+q_B_C_w*q_x+q_B_C_x*q_w+q_B_C_z*q_y)+(-(-q_x)*q_B_C_z-q_B_C_w*q_y-q_B_C_x*q_z-q_B_C_y*q_w)*(-(-q_z)*q_B_C_y-q_B_C_w*q_x-q_B_C_x*q_w-q_B_C_z*q_y))*(p_F2_y-p_y)+(((-q_x)*q_B_C_x+(-q_y)*q_B_C_y+(-q_z)*q_B_C_z+q_B_C_w*q_w)*(-(-q_x)*q_B_C_z-q_B_C_w*q_y-q_B_C_x*q_z-q_B_C_y*q_w)+((-q_x)*q_B_C_x+(-q_y)*q_B_C_y+(-q_z)*q_B_C_z+q_B_C_w*q_w)*(-(-q_x)*q_B_C_z-q_B_C_w*q_y-q_B_C_x*q_z-q_B_C_y*q_w)+((-q_y)*q_B_C_x+q_B_C_w*q_z+q_B_C_y*q_x+q_B_C_z*q_w)*((-q_z)*q_B_C_y+q_B_C_w*q_x+q_B_C_x*q_w+q_B_C_z*q_y)+((-q_y)*q_B_C_x+q_B_C_w*q_z+q_B_C_y*q_x+q_B_C_z*q_w)*((-q_z)*q_B_C_y+q_B_C_w*q_x+q_B_C_x*q_w+q_B_C_z*q_y))*(p_F2_z-p_z));
  float intSy2 = ((((-q_x)*q_B_C_x+(-q_y)*q_B_C_y+(-q_z)*q_B_C_z+q_B_C_w*q_w)*((-q_x)*q_B_C_x+(-q_y)*q_B_C_y+(-q_z)*q_B_C_z+q_B_C_w*q_w)+((-q_x)*q_B_C_z+q_B_C_w*q_y+q_B_C_x*q_z+q_B_C_y*q_w)*((-q_x)*q_B_C_z+q_B_C_w*q_y+q_B_C_x*q_z+q_B_C_y*q_w)+((-q_y)*q_B_C_x+q_B_C_w*q_z+q_B_C_y*q_x+q_B_C_z*q_w)*(-(-q_y)*q_B_C_x-q_B_C_w*q_z-q_B_C_y*q_x-q_B_C_z*q_w)+((-q_z)*q_B_C_y+q_B_C_w*q_x+q_B_C_x*q_w+q_B_C_z*q_y)*(-(-q_z)*q_B_C_y-q_B_C_w*q_x-q_B_C_x*q_w-q_B_C_z*q_y))*(p_F2_y-p_y)+(((-q_x)*q_B_C_x+(-q_y)*q_B_C_y+(-q_z)*q_B_C_z+q_B_C_w*q_w)*((-q_z)*q_B_C_y+q_B_C_w*q_x+q_B_C_x*q_w+q_B_C_z*q_y)+((-q_x)*q_B_C_x+(-q_y)*q_B_C_y+(-q_z)*q_B_C_z+q_B_C_w*q_w)*((-q_z)*q_B_C_y+q_B_C_w*q_x+q_B_C_x*q_w+q_B_C_z*q_y)+((-q_x)*q_B_C_z+q_B_C_w*q_y+q_B_C_x*q_z+q_B_C_y*q_w)*((-q_y)*q_B_C_x+q_B_C_w*q_z+q_B_C_y*q_x+q_B_C_z*q_w)+(-(-q_x)*q_B_C_z-q_B_C_w*q_y-q_B_C_x*q_z-q_B_C_y*q_w)*(-(-q_y)*q_B_C_x-q_B_C_w*q_z-q_B_C_y*q_x-q_B_C_z*q_w))*(p_F2_z-p_z)+(((-q_x)*q_B_C_x+(-q_y)*q_B_C_y+(-q_z)*q_B_C_z+q_B_C_w*q_w)*(-(-q_y)*q_B_C_x-q_B_C_w*q_z-q_B_C_y*q_x-q_B_C_z*q_w)+((-q_x)*q_B_C_x+(-q_y)*q_B_C_y+(-q_z)*q_B_C_z+q_B_C_w*q_w)*(-(-q_y)*q_B_C_x-q_B_C_w*q_z-q_B_C_y*q_x-q_B_C_z*q_w)+((-q_x)*q_B_C_z+q_B_C_w*q_y+q_B_C_x*q_z+q_B_C_y*q_w)*((-q_z)*q_B_C_y+q_B_C_w*q_x+q_B_C_x*q_w+q_B_C_z*q_y)+((-q_x)*q_B_C_z+q_B_C_w*q_y+q_B_C_x*q_z+q_B_C_y*q_w)*((-q_z)*q_B_C_y+q_B_C_w*q_x+q_B_C_x*q_w+q_B_C_z*q_y))*(p_F2_x-p_x));
  float intSz2 = ((((-q_x)*q_B_C_x+(-q_y)*q_B_C_y+(-q_z)*q_B_C_z+q_B_C_w*q_w)*((-q_x)*q_B_C_x+(-q_y)*q_B_C_y+(-q_z)*q_B_C_z+q_B_C_w*q_w)+((-q_x)*q_B_C_z+q_B_C_w*q_y+q_B_C_x*q_z+q_B_C_y*q_w)*(-(-q_x)*q_B_C_z-q_B_C_w*q_y-q_B_C_x*q_z-q_B_C_y*q_w)+((-q_y)*q_B_C_x+q_B_C_w*q_z+q_B_C_y*q_x+q_B_C_z*q_w)*((-q_y)*q_B_C_x+q_B_C_w*q_z+q_B_C_y*q_x+q_B_C_z*q_w)+((-q_z)*q_B_C_y+q_B_C_w*q_x+q_B_C_x*q_w+q_B_C_z*q_y)*(-(-q_z)*q_B_C_y-q_B_C_w*q_x-q_B_C_x*q_w-q_B_C_z*q_y))*(p_F2_z-p_z)+(((-q_x)*q_B_C_x+(-q_y)*q_B_C_y+(-q_z)*q_B_C_z+q_B_C_w*q_w)*((-q_x)*q_B_C_z+q_B_C_w*q_y+q_B_C_x*q_z+q_B_C_y*q_w)+((-q_x)*q_B_C_x+(-q_y)*q_B_C_y+(-q_z)*q_B_C_z+q_B_C_w*q_w)*((-q_x)*q_B_C_z+q_B_C_w*q_y+q_B_C_x*q_z+q_B_C_y*q_w)+((-q_y)*q_B_C_x+q_B_C_w*q_z+q_B_C_y*q_x+q_B_C_z*q_w)*((-q_z)*q_B_C_y+q_B_C_w*q_x+q_B_C_x*q_w+q_B_C_z*q_y)+(-(-q_y)*q_B_C_x-q_B_C_w*q_z-q_B_C_y*q_x-q_B_C_z*q_w)*(-(-q_z)*q_B_C_y-q_B_C_w*q_x-q_B_C_x*q_w-q_B_C_z*q_y))*(p_F2_x-p_x)+(((-q_x)*q_B_C_x+(-q_y)*q_B_C_y+(-q_z)*q_B_C_z+q_B_C_w*q_w)*(-(-q_z)*q_B_C_y-q_B_C_w*q_x-q_B_C_x*q_w-q_B_C_z*q_y)+((-q_x)*q_B_C_x+(-q_y)*q_B_C_y+(-q_z)*q_B_C_z+q_B_C_w*q_w)*(-(-q_z)*q_B_C_y-q_B_C_w*q_x-q_B_C_x*q_w-q_B_C_z*q_y)+((-q_x)*q_B_C_z+q_B_C_w*q_y+q_B_C_x*q_z+q_B_C_y*q_w)*((-q_y)*q_B_C_x+q_B_C_w*q_z+q_B_C_y*q_x+q_B_C_z*q_w)+((-q_x)*q_B_C_z+q_B_C_w*q_y+q_B_C_x*q_z+q_B_C_y*q_w)*((-q_y)*q_B_C_x+q_B_C_w*q_z+q_B_C_y*q_x+q_B_C_z*q_w))*(p_F2_y-p_y));

  // normalized image coordinates
  float u_norm1 = intSx1/(intSz1 + epsilon);
  float v_norm1 = intSy1/(intSz1 + epsilon);
  float u_norm2 = intSx2/(intSz2 + epsilon);
  float v_norm2 = intSy2/(intSz2 + epsilon);

  // TODO: maybe handle case when two points are identical, e.g. origin when initialized
  // ROS_INFO_THROTTLE(0.5, "DEBUG: u1 = %f, v1 = %f, u2 = %f, v2 = %f", u_norm1, v_norm1, u_norm2, v_norm2);

  const double epsilon2 = 0.001; 
  // Calculate polar representation
  float theta, radius;
  theta = atan(-(u_norm2 - u_norm1) / (v_norm2 - v_norm1 + epsilon2));
  radius = (v_norm1 - (v_norm2 - v_norm1) / (u_norm2 - u_norm1  + epsilon2) * u_norm1) * sin(atan(-(u_norm2 - u_norm1) / (v_norm2 - v_norm1  + epsilon2)));

  float d = sqrt(((p_x - p_F1_x)*(p_y - p_F2_y) - (p_y - p_F1_y)*(p_x - p_F2_x))*((p_x - p_F1_x)*(p_y - p_F2_y) - (p_y - p_F1_y)*(p_x - p_F2_x)) + ((p_x - p_F1_x)*(p_z - p_F2_z) - (p_z - p_F1_z)*(p_x - p_F2_x))*((p_x - p_F1_x)*(p_z - p_F2_z) - (p_z - p_F1_z)*(p_x - p_F2_x)) + ((p_y - p_F1_y)*(p_z - p_F2_z) - (p_z - p_F1_z)*(p_y - p_F2_y))*((p_y - p_F1_y)*(p_z - p_F2_z) - (p_z - p_F1_z)*(p_y - p_F2_y)))/sqrt((p_F1_x - p_F2_x)*(p_F1_x - p_F2_x) + (p_F1_y - p_F2_y)*(p_F1_y - p_F2_y) + (p_F1_z - p_F2_z)*(p_F1_z - p_F2_z));

  // Chance constraint
  double p_o_x = obstacle_(0);
  double p_o_y = obstacle_(1);
  double p_o_z = obstacle_(2);
  double a_o = obstacle_(3);
  double b_o = obstacle_(4);
  double c_o = obstacle_(5);
  const double r_o = 0.4;
  const double so = 0.001;
  const double sb = 0.001;
  float dp_norm = sqrt((p_x - p_o_x)*(p_x - p_o_x) + (p_y - p_o_y)*(p_y - p_o_y) + (p_z - p_o_z)*(p_z - p_o_z));
  float n_o_x = (p_x - p_o_x) / dp_norm;
  float n_o_y = (p_y - p_o_y) / dp_norm;
  float n_o_z = (p_z - p_o_z) / dp_norm;
<<<<<<< HEAD
    // Quaternion to rotation matrix
  float q_W_O_w = online_data_check_(19);
  float q_W_O_x = online_data_check_(20);
  float q_W_O_y = online_data_check_(21);
  float q_W_O_z = online_data_check_(22);
  float R_W_O_11 = 2*q_W_O_w*q_W_O_w + 2*q_W_O_x*q_W_O_x - 1;
  float R_W_O_12 = 2*q_W_O_x*q_W_O_y - 2*q_W_O_w*q_W_O_z;
  float R_W_O_13 = 2*q_W_O_w*q_W_O_y + 2*q_W_O_x*q_W_O_z;
  float R_W_O_21 = 2*q_W_O_w*q_W_O_z + 2*q_W_O_x*q_W_O_y;
  float R_W_O_22 = 2*q_W_O_w*q_W_O_w + 2*q_W_O_y*q_W_O_y - 1;
  float R_W_O_23 = 2*q_W_O_y*q_W_O_z - 2*q_W_O_w*q_W_O_x;
  float R_W_O_31 = 2*q_W_O_x*q_W_O_z - 2*q_W_O_w*q_W_O_y;
  float R_W_O_32 = 2*q_W_O_w*q_W_O_x + 2*q_W_O_y*q_W_O_z;
  float R_W_O_33 = 2*q_W_O_w*q_W_O_w + 2*q_W_O_z*q_W_O_z - 1;
  // std::cout << R_W_O_11 << " " << R_W_O_12 << " " << R_W_O_13 << "\n" 
  //   << R_W_O_21 << " " << R_W_O_22 << " " << R_W_O_23 << "\n"
  //   << R_W_O_31 << " " << R_W_O_32 << " " << R_W_O_33 << "\n";
  // Chance constraint helper (delta = 0.05)
  float cc_leftside = (p_x - p_o_x)*(n_o_x*(R_W_O_11*R_W_O_11/(a_o + r_o) + R_W_O_21*R_W_O_21/(b_o + r_o) + R_W_O_31*R_W_O_31/(c_o + r_o)) + n_o_y*((R_W_O_11*R_W_O_12)/(a_o + r_o) + (R_W_O_21*R_W_O_22)/(b_o + r_o) + (R_W_O_31*R_W_O_32)/(c_o + r_o)) + n_o_z*((R_W_O_11*R_W_O_13)/(a_o + r_o) + (R_W_O_21*R_W_O_23)/(b_o + r_o) + (R_W_O_31*R_W_O_33)/(c_o + r_o))) + (p_y - p_o_y)*(n_o_y*(R_W_O_12*R_W_O_12/(a_o + r_o) + R_W_O_22*R_W_O_22/(b_o + r_o) + R_W_O_32*R_W_O_32/(c_o + r_o)) + n_o_x*((R_W_O_11*R_W_O_12)/(a_o + r_o) + (R_W_O_21*R_W_O_22)/(b_o + r_o) + (R_W_O_31*R_W_O_32)/(c_o + r_o)) + n_o_z*((R_W_O_12*R_W_O_13)/(a_o + r_o) + (R_W_O_22*R_W_O_23)/(b_o + r_o) + (R_W_O_32*R_W_O_33)/(c_o + r_o))) + (p_z - p_o_z)*(n_o_z*(R_W_O_13*R_W_O_13/(a_o + r_o) + R_W_O_23*R_W_O_23/(b_o + r_o) + R_W_O_33*R_W_O_33/(c_o + r_o)) + n_o_x*((R_W_O_11*R_W_O_13)/(a_o + r_o) + (R_W_O_21*R_W_O_23)/(b_o + r_o) + (R_W_O_31*R_W_O_33)/(c_o + r_o)) + n_o_y*((R_W_O_12*R_W_O_13)/(a_o + r_o) + (R_W_O_22*R_W_O_23)/(b_o + r_o) + (R_W_O_32*R_W_O_33)/(c_o + r_o))) - 1;
  float cc_rightside = 1.163087*sqrt(2)*sqrt((n_o_x*((sb + so)*((R_W_O_11*R_W_O_12)/(a_o + r_o) + (R_W_O_21*R_W_O_22)/(b_o + r_o) + (R_W_O_31*R_W_O_32)/(c_o + r_o))*(2*n_o_y*(R_W_O_12*R_W_O_12/(a_o + r_o) + R_W_O_22*R_W_O_22/(b_o + r_o) + R_W_O_32*R_W_O_32/(c_o + r_o)) + 2*n_o_x*((R_W_O_11*R_W_O_12)/(a_o + r_o) + (R_W_O_21*R_W_O_22)/(b_o + r_o) + (R_W_O_31*R_W_O_32)/(c_o + r_o)) + 2*n_o_z*((R_W_O_12*R_W_O_13)/(a_o + r_o) + (R_W_O_22*R_W_O_23)/(b_o + r_o) + (R_W_O_32*R_W_O_33)/(c_o + r_o))) + (sb + so)*((R_W_O_11*R_W_O_13)/(a_o + r_o) + (R_W_O_21*R_W_O_23)/(b_o + r_o) + (R_W_O_31*R_W_O_33)/(c_o + r_o))*(2*n_o_z*(R_W_O_13*R_W_O_13/(a_o + r_o) + R_W_O_23*R_W_O_23/(b_o + r_o) + R_W_O_33*R_W_O_33/(c_o + r_o)) + 2*n_o_x*((R_W_O_11*R_W_O_13)/(a_o + r_o) + (R_W_O_21*R_W_O_23)/(b_o + r_o) + (R_W_O_31*R_W_O_33)/(c_o + r_o)) + 2*n_o_y*((R_W_O_12*R_W_O_13)/(a_o + r_o) + (R_W_O_22*R_W_O_23)/(b_o + r_o) + (R_W_O_32*R_W_O_33)/(c_o + r_o))) + (sb + so)*(R_W_O_11*R_W_O_11/(a_o + r_o) + R_W_O_21*R_W_O_21/(b_o + r_o) + R_W_O_31*R_W_O_31/(c_o + r_o))*(2*n_o_x*(R_W_O_11*R_W_O_11/(a_o + r_o) + R_W_O_21*R_W_O_21/(b_o + r_o) + R_W_O_31*R_W_O_31/(c_o + r_o)) + 2*n_o_y*((R_W_O_11*R_W_O_12)/(a_o + r_o) + (R_W_O_21*R_W_O_22)/(b_o + r_o) + (R_W_O_31*R_W_O_32)/(c_o + r_o)) + 2*n_o_z*((R_W_O_11*R_W_O_13)/(a_o + r_o) + (R_W_O_21*R_W_O_23)/(b_o + r_o) + (R_W_O_31*R_W_O_33)/(c_o + r_o)))))/2 + (n_o_y*((sb + so)*((R_W_O_11*R_W_O_12)/(a_o + r_o) + (R_W_O_21*R_W_O_22)/(b_o + r_o) + (R_W_O_31*R_W_O_32)/(c_o + r_o))*(2*n_o_x*(R_W_O_11*R_W_O_11/(a_o + r_o) + R_W_O_21*R_W_O_21/(b_o + r_o) + R_W_O_31*R_W_O_31/(c_o + r_o)) + 2*n_o_y*((R_W_O_11*R_W_O_12)/(a_o + r_o) + (R_W_O_21*R_W_O_22)/(b_o + r_o) + (R_W_O_31*R_W_O_32)/(c_o + r_o)) + 2*n_o_z*((R_W_O_11*R_W_O_13)/(a_o + r_o) + (R_W_O_21*R_W_O_23)/(b_o + r_o) + (R_W_O_31*R_W_O_33)/(c_o + r_o))) + (sb + so)*((R_W_O_12*R_W_O_13)/(a_o + r_o) + (R_W_O_22*R_W_O_23)/(b_o + r_o) + (R_W_O_32*R_W_O_33)/(c_o + r_o))*(2*n_o_z*(R_W_O_13*R_W_O_13/(a_o + r_o) + R_W_O_23*R_W_O_23/(b_o + r_o) + R_W_O_33*R_W_O_33/(c_o + r_o)) + 2*n_o_x*((R_W_O_11*R_W_O_13)/(a_o + r_o) + (R_W_O_21*R_W_O_23)/(b_o + r_o) + (R_W_O_31*R_W_O_33)/(c_o + r_o)) + 2*n_o_y*((R_W_O_12*R_W_O_13)/(a_o + r_o) + (R_W_O_22*R_W_O_23)/(b_o + r_o) + (R_W_O_32*R_W_O_33)/(c_o + r_o))) + (sb + so)*(R_W_O_12*R_W_O_12/(a_o + r_o) + R_W_O_22*R_W_O_22/(b_o + r_o) + R_W_O_32*R_W_O_32/(c_o + r_o))*(2*n_o_y*(R_W_O_12*R_W_O_12/(a_o + r_o) + R_W_O_22*R_W_O_22/(b_o + r_o) + R_W_O_32*R_W_O_32/(c_o + r_o)) + 2*n_o_x*((R_W_O_11*R_W_O_12)/(a_o + r_o) + (R_W_O_21*R_W_O_22)/(b_o + r_o) + (R_W_O_31*R_W_O_32)/(c_o + r_o)) + 2*n_o_z*((R_W_O_12*R_W_O_13)/(a_o + r_o) + (R_W_O_22*R_W_O_23)/(b_o + r_o) + (R_W_O_32*R_W_O_33)/(c_o + r_o)))))/2 + (n_o_z*((sb + so)*((R_W_O_11*R_W_O_13)/(a_o + r_o) + (R_W_O_21*R_W_O_23)/(b_o + r_o) + (R_W_O_31*R_W_O_33)/(c_o + r_o))*(2*n_o_x*(R_W_O_11*R_W_O_11/(a_o + r_o) + R_W_O_21*R_W_O_21/(b_o + r_o) + R_W_O_31*R_W_O_31/(c_o + r_o)) + 2*n_o_y*((R_W_O_11*R_W_O_12)/(a_o + r_o) + (R_W_O_21*R_W_O_22)/(b_o + r_o) + (R_W_O_31*R_W_O_32)/(c_o + r_o)) + 2*n_o_z*((R_W_O_11*R_W_O_13)/(a_o + r_o) + (R_W_O_21*R_W_O_23)/(b_o + r_o) + (R_W_O_31*R_W_O_33)/(c_o + r_o))) + (sb + so)*((R_W_O_12*R_W_O_13)/(a_o + r_o) + (R_W_O_22*R_W_O_23)/(b_o + r_o) + (R_W_O_32*R_W_O_33)/(c_o + r_o))*(2*n_o_y*(R_W_O_12*R_W_O_12/(a_o + r_o) + R_W_O_22*R_W_O_22/(b_o + r_o) + R_W_O_32*R_W_O_32/(c_o + r_o)) + 2*n_o_x*((R_W_O_11*R_W_O_12)/(a_o + r_o) + (R_W_O_21*R_W_O_22)/(b_o + r_o) + (R_W_O_31*R_W_O_32)/(c_o + r_o)) + 2*n_o_z*((R_W_O_12*R_W_O_13)/(a_o + r_o) + (R_W_O_22*R_W_O_23)/(b_o + r_o) + (R_W_O_32*R_W_O_33)/(c_o + r_o))) + (sb + so)*(R_W_O_13*R_W_O_13/(a_o + r_o) + R_W_O_23*R_W_O_23/(b_o + r_o) + R_W_O_33*R_W_O_33/(c_o + r_o))*(2*n_o_z*(R_W_O_13*R_W_O_13/(a_o + r_o) + R_W_O_23*R_W_O_23/(b_o + r_o) + R_W_O_33*R_W_O_33/(c_o + r_o)) + 2*n_o_x*((R_W_O_11*R_W_O_13)/(a_o + r_o) + (R_W_O_21*R_W_O_23)/(b_o + r_o) + (R_W_O_31*R_W_O_33)/(c_o + r_o)) + 2*n_o_y*((R_W_O_12*R_W_O_13)/(a_o + r_o) + (R_W_O_22*R_W_O_23)/(b_o + r_o) + (R_W_O_32*R_W_O_33)/(c_o + r_o)))))/2);

  float alpha = predicted_inputs_(kAlpha);
  const float alpha_max = 10.0;
  float alpha_frac = 1 - alpha/alpha_max;
  const float factor = 2;
  float cc = factor*alpha_frac + cc_rightside - cc_leftside;
=======
  // float cc = (5238078871897681*sqrt(2)*sqrt((n_o_x*n_o_x*(sb + so))/((a_o + r_o)*(a_o + r_o)) + (n_o_y*n_o_y*(sb + so))/((b_o + r_o)*(b_o + r_o)) + (n_o_z*n_o_z*(sb + so))/((c_o + r_o)*(c_o + r_o))))/4503599627370496 - (n_o_x*1/(a_o + r_o)*(p_x - p_o_x) + n_o_y*1/(b_o + r_o)*(p_y - p_o_y) + n_o_z*1/(c_o + r_o)*(p_z - p_o_z) - 1);
  float alpha = predicted_inputs_(kAlpha);
  float alpha_max = 10.0;
  float factor = 10.0;
  float cc = factor*(1 - alpha/alpha_max) - (n_o_x*1/(a_o + r_o)*(p_x - p_o_x) + n_o_y*1/(b_o + r_o)*(p_y - p_o_y) + n_o_z*1/(c_o + r_o)*(p_z - p_o_z) - 1);
>>>>>>> ede4242d

  ROS_INFO_THROTTLE(0.5, "DEBUG: chance constraint = %f", cc);
  // ROS_INFO_THROTTLE(0.5, "DEBUG: d = %f", d);
  ROS_INFO_THROTTLE(0.5, "DEBUG: theta = %f, r = %f ", theta, radius);
  // ROS_INFO_THROTTLE(0.5, "DEBUG: u1 = %f, v1 = %f, u2 = %f, v2 = %f", u_norm1, v_norm1, u_norm2, v_norm2);

  // ROS_INFO_THROTTLE(0.5, "DEBUG: Sx1 = %f, Sy1 = %f, Sz1 = %f", intSx1, intSy1, intSz1);
  // ROS_INFO_THROTTLE(0.5, "DEBUG: Sx2 = %f, Sy2 = %f, Sz2 = %f", intSx2, intSy2, intSz2);
  // ROS_INFO_THROTTLE(0.5, "DEBUG: p1 = %f, p2 = %f", intSy1/(intSz1 + epsilon), intSy2/(intSz2 + epsilon));
  // ROS_INFO_THROTTLE(0.1, "DEBUG: p_F_x = %f, p_F_y = %f", p_F_x, p_F_y);

  // ~~~~~~~~~~~~~~~~~~~

  // Publish the predicted trajectory.
  publishPrediction(predicted_states_, predicted_inputs_, call_time);
  // Publish the reference trajectory for visualization.
  publishReference(reference_states_, call_time);
  // Publish the projection for debugging and visualization
  // TODO: This can be done better by retrieving the full state x of the acado variables
  std_msgs::Float32 msg_angle;
  msg_angle.data = theta;
  pub_angle_.publish(msg_angle);
  std_msgs::Float32 msg_radius;
  msg_radius.data = radius;
  pub_radius_.publish(msg_radius);
  std_msgs::Float32 msg_alpha;
  msg_alpha.data = predicted_inputs_(kAlpha);
  pub_alpha_.publish(msg_alpha);

  // Start a thread to prepare for the next execution.
  preparation_thread_ = std::thread(&MpcController<T>::preparationThread, this);

  // Timing
  const clock_t end = clock();
  timing_feedback_ = 0.9 * timing_feedback_ +
                     0.1 * double(end - start) / CLOCKS_PER_SEC;
  if (params_.print_info_)
    ROS_INFO_THROTTLE(1.0, "MPC Timing: Latency: %1.1f ms  |  Total: %1.1f ms",
                      timing_feedback_ * 1000, (timing_feedback_ + timing_preparation_) * 1000);

  // Return the input control command.
  return updateControlCommand(predicted_states_.col(0),
                              predicted_inputs_.col(0),
                              call_time);
}

template<typename T>
bool MpcController<T>::setStateEstimate(
    const quadrotor_common::QuadStateEstimate& state_estimate) {
  est_state_(kPosX) = state_estimate.position.x();
  est_state_(kPosY) = state_estimate.position.y();
  est_state_(kPosZ) = state_estimate.position.z();
  est_state_(kOriW) = state_estimate.orientation.w();
  est_state_(kOriX) = state_estimate.orientation.x();
  est_state_(kOriY) = state_estimate.orientation.y();
  est_state_(kOriZ) = state_estimate.orientation.z();
  est_state_(kVelX) = state_estimate.velocity.x();
  est_state_(kVelY) = state_estimate.velocity.y();
  est_state_(kVelZ) = state_estimate.velocity.z();
  est_state_(kDummy1) = 0;
  est_state_(kDummy2) = 0;
  const bool quaternion_norm_ok = abs(est_state_.segment(kOriW, 4).norm() - 1.0) < 0.1;
  return quaternion_norm_ok;
}

template<typename T>
bool MpcController<T>::setReference(
    const quadrotor_common::Trajectory& reference_trajectory) {
  reference_states_.setZero();
  reference_inputs_.setZero();

  const T dt = mpc_wrapper_.getTimestep();
  Eigen::Matrix<T, 3, 1> acceleration;
  const Eigen::Matrix<T, 3, 1> gravity(0.0, 0.0, -9.81);
  Eigen::Quaternion<T> q_heading;
  Eigen::Quaternion<T> q_orientation;
  bool quaternion_norm_ok(true);
  if (reference_trajectory.points.size() == 1) {
    q_heading = Eigen::Quaternion<T>(Eigen::AngleAxis<T>(
        reference_trajectory.points.front().heading,
        Eigen::Matrix<T, 3, 1>::UnitZ()));
    q_orientation = reference_trajectory.points.front().orientation.template cast<T>() * q_heading;
    reference_states_ = (Eigen::Matrix<T, kStateSize, 1>()
        << reference_trajectory.points.front().position.template cast<T>(),
        q_orientation.w(),
        q_orientation.x(),
        q_orientation.y(),
        q_orientation.z(),
        reference_trajectory.points.front().velocity.template cast<T>(), 
        0.0, 0.0
    ).finished().replicate(1, kSamples + 1);

    acceleration << reference_trajectory.points.front().acceleration.template cast<T>() - gravity;
    // TODO: it was here where the bug hiding for so long, make this clearer as it overwrites initialization
    // not set fields are initialized to a potentially non-zero number
    reference_inputs_ = (Eigen::Matrix<T, kInputSize, 1>() << acceleration.norm(),
        reference_trajectory.points.front().bodyrates.template cast<T>(), 0.0, 0.0
    ).finished().replicate(1, kSamples + 1);
  } else {
    auto iterator(reference_trajectory.points.begin());
    ros::Duration t_start = reference_trajectory.points.begin()->time_from_start;
    auto last_element = reference_trajectory.points.end();
    last_element = std::prev(last_element);

    for (int i = 0; i < kSamples + 1; i++) {
      while ((iterator->time_from_start - t_start).toSec() <= i * dt &&
             iterator != last_element) {
        iterator++;
      }

      q_heading = Eigen::Quaternion<T>(Eigen::AngleAxis<T>(
          iterator->heading, Eigen::Matrix<T, 3, 1>::UnitZ()));
      q_orientation = q_heading * iterator->orientation.template cast<T>();
      reference_states_.col(i) << iterator->position.template cast<T>(),
          q_orientation.w(),
          q_orientation.x(),
          q_orientation.y(),
          q_orientation.z(),
          iterator->velocity.template cast<T>(),
          0.0, 0.0;
      if (reference_states_.col(i).segment(kOriW, 4).dot(
          est_state_.segment(kOriW, 4)) < 0.0)
        reference_states_.block(kOriW, i, 4, 1) =
            -reference_states_.block(kOriW, i, 4, 1);
      acceleration << iterator->acceleration.template cast<T>() - gravity;
      reference_inputs_.col(i) << acceleration.norm(),
          iterator->bodyrates.template cast<T>(), 0.0, 0.0;
      quaternion_norm_ok &= abs(est_state_.segment(kOriW, 4).norm() - 1.0) < 0.1;
    }
  }
  return quaternion_norm_ok;
}

template<typename T>
quadrotor_common::ControlCommand MpcController<T>::updateControlCommand(
    const Eigen::Ref<const Eigen::Matrix<T, kStateSize, 1>> state,
    const Eigen::Ref<const Eigen::Matrix<T, kInputSize, 1>> input,
    ros::Time& time) {
  Eigen::Matrix<T, kInputSize, 1> input_bounded = input.template cast<T>();

  // Bound inputs for sanity.
  input_bounded(INPUT::kThrust) = std::max(params_.min_thrust_,
                                           std::min(params_.max_thrust_, input_bounded(INPUT::kThrust)));
  input_bounded(INPUT::kRateX) = std::max(-params_.max_bodyrate_xy_,
                                          std::min(params_.max_bodyrate_xy_, input_bounded(INPUT::kRateX)));
  input_bounded(INPUT::kRateY) = std::max(-params_.max_bodyrate_xy_,
                                          std::min(params_.max_bodyrate_xy_, input_bounded(INPUT::kRateY)));
  input_bounded(INPUT::kRateZ) = std::max(-params_.max_bodyrate_z_,
                                          std::min(params_.max_bodyrate_z_, input_bounded(INPUT::kRateZ)));

  ROS_INFO_THROTTLE(0.5,  "alpha = %f, slack = %f", input_bounded(INPUT::kAlpha), input_bounded(INPUT::kSlack));

  quadrotor_common::ControlCommand command;

  command.timestamp = time;
  command.armed = true;
  command.control_mode = quadrotor_common::ControlMode::BODY_RATES;
  command.expected_execution_time = time;
  command.collective_thrust = input_bounded(INPUT::kThrust);
  command.bodyrates.x() = input_bounded(INPUT::kRateX);
  command.bodyrates.y() = input_bounded(INPUT::kRateY);
  command.bodyrates.z() = input_bounded(INPUT::kRateZ);
  command.orientation.w() = state(STATE::kOriW);
  command.orientation.x() = state(STATE::kOriX);
  command.orientation.y() = state(STATE::kOriY);
  command.orientation.z() = state(STATE::kOriZ);
  return command;
}

template<typename T>
bool MpcController<T>::publishPrediction(
    const Eigen::Ref<const Eigen::Matrix<T, kStateSize, kSamples + 1>> states,
    const Eigen::Ref<const Eigen::Matrix<T, kInputSize, kSamples>> inputs,
    ros::Time& time) {
  nav_msgs::Path path_msg;
  path_msg.header.stamp = time;
  path_msg.header.frame_id = "world";
  geometry_msgs::PoseStamped pose;
  T dt = mpc_wrapper_.getTimestep();

  for (int i = 0; i < kSamples; i++) {
    pose.header.stamp = time + ros::Duration(i * dt);
    pose.header.seq = i;
    pose.pose.position.x = states(kPosX, i);
    pose.pose.position.y = states(kPosY, i);
    pose.pose.position.z = states(kPosZ, i);
    pose.pose.orientation.w = states(kOriW, i);
    pose.pose.orientation.x = states(kOriX, i);
    pose.pose.orientation.y = states(kOriY, i);
    pose.pose.orientation.z = states(kOriZ, i);
    path_msg.poses.push_back(pose);
  }

  pub_predicted_trajectory_.publish(path_msg);

  return true;
}

template<typename T>
bool MpcController<T>::publishReference(
    const Eigen::Ref<const Eigen::Matrix<T, kStateSize, kSamples + 1>> reference_states,
    ros::Time& time) {
  nav_msgs::Path path_msg;
  path_msg.header.stamp = time;
  path_msg.header.frame_id = "world";
  geometry_msgs::PoseStamped pose;
  T dt = mpc_wrapper_.getTimestep();

  for (int i = 0; i < kSamples; i++) {
    pose.header.stamp = time + ros::Duration(i * dt);
    pose.header.seq = i;
    pose.pose.position.x = reference_states(kPosX, i);
    pose.pose.position.y = reference_states(kPosY, i);
    pose.pose.position.z = reference_states(kPosZ, i);
    pose.pose.orientation.w = reference_states(kOriW, i);
    pose.pose.orientation.x = reference_states(kOriX, i);
    pose.pose.orientation.y = reference_states(kOriY, i);
    pose.pose.orientation.z = reference_states(kOriZ, i);
    path_msg.poses.push_back(pose);
  }

  pub_reference_trajectory_.publish(path_msg);

  return true;
}

template<typename T>
void MpcController<T>::preparationThread() {
  const clock_t start = clock();

  mpc_wrapper_.prepare();

  // Timing
  const clock_t end = clock();
  timing_preparation_ = 0.9 * timing_preparation_ +
                        0.1 * double(end - start) / CLOCKS_PER_SEC;
}

template<typename T>
bool MpcController<T>::setNewParams(MpcParams<T>& params) {
  mpc_wrapper_.setCosts(params.Q_, params.R_);
  mpc_wrapper_.setLimits(
      params.min_thrust_, params.max_thrust_,
      params.max_bodyrate_xy_, params.max_bodyrate_z_, 
      params.max_alpha_, params.max_slack_);
  mpc_wrapper_.setCameraParameters(params.p_B_C_, params.q_B_C_);
  mpc_wrapper_.setReferenceDistance(params.reference_distance_);
  params.changed_ = false;
  return true;
}


template
class MpcController<float>;

template
class MpcController<double>;

} // namespace rpg_mpc<|MERGE_RESOLUTION|>--- conflicted
+++ resolved
@@ -43,7 +43,8 @@
     predicted_states_(Eigen::Matrix<T, kStateSize, kSamples + 1>::Zero()),
     predicted_inputs_(Eigen::Matrix<T, kInputSize, kSamples>::Zero()),
     point_of_interest_(Eigen::Matrix<T, 6, 1>::Zero()),
-    obstacle_(Eigen::Matrix<T, 6, 1>::Zero()) {
+    online_data_check_(Eigen::Matrix<T, kOdSize, 1>::Zero()),
+    obstacle_(Eigen::Matrix<T, 10, 1>::Zero()) {
   pub_predicted_trajectory_ =
       nh_.advertise<nav_msgs::Path>(topic, 1);
   pub_reference_trajectory_ =
@@ -54,11 +55,7 @@
 
   sub_point_of_interest_ = nh_.subscribe("/line_poi", 1,
                                          &MpcController<T>::pointOfInterestCallback, this);
-<<<<<<< HEAD
-  sub_obstacles_ = nh_.subscribe("/obstacle", 1, &MpcController<T>::obstacleCallback, this);
-=======
   sub_obstacle_ = nh_.subscribe("/obstacle", 1, &MpcController<T>::obstacleCallback, this);
->>>>>>> ede4242d
   sub_autopilot_off_ = nh_.subscribe("autopilot/off", 1,
                                      &MpcController<T>::offCallback, this);
 
@@ -105,26 +102,17 @@
 void MpcController<T>::obstacleCallback(
   const vision_node::Obstacle::ConstPtr& msg)
 {
-<<<<<<< HEAD
   // Assumes the messages being ordered with the first obstacle being the closest
-=======
-  // Assumes this is the closest obstacle with axis oriented
-  // bounding ellipsoid
->>>>>>> ede4242d
   obstacle_(0) = msg->translation.x;
   obstacle_(1) = msg->translation.y;
   obstacle_(2) = msg->translation.z;
   obstacle_(3) = msg->dimensions.x;
   obstacle_(4) = msg->dimensions.y;
   obstacle_(5) = msg->dimensions.z;
-<<<<<<< HEAD
   obstacle_(6) = msg->rotation.w;
   obstacle_(7) = msg->rotation.x;
   obstacle_(8) = msg->rotation.y;
   obstacle_(9) = msg->rotation.z;
-=======
-  // TODO: implement rotation
->>>>>>> ede4242d
   mpc_wrapper_.setObstacle(obstacle_);
 }
 
@@ -175,7 +163,9 @@
   mpc_wrapper_.getStates(predicted_states_);
   mpc_wrapper_.getInputs(predicted_inputs_);
   // ~~~~ DEBUGGING ~~~~
-  // Could not find a way to output acado intermediateState, therefore redo here for debugging
+  // TODO: make this an if clause
+  // Could not find a way to output acado intermediateState, therefore redo here for debugging and recording 
+  // might not coincide with the actual value at initialization!!
   // mpc_wrapper_.getReferenceState(1, reference_state_check_);
   // ROS_INFO("DEBUG: u_ref = %f , v_ref = %f", reference_state_check_[14], reference_state_check_[14]);
   mpc_wrapper_.getOnlineData(online_data_check_);
@@ -241,12 +231,12 @@
   float d = sqrt(((p_x - p_F1_x)*(p_y - p_F2_y) - (p_y - p_F1_y)*(p_x - p_F2_x))*((p_x - p_F1_x)*(p_y - p_F2_y) - (p_y - p_F1_y)*(p_x - p_F2_x)) + ((p_x - p_F1_x)*(p_z - p_F2_z) - (p_z - p_F1_z)*(p_x - p_F2_x))*((p_x - p_F1_x)*(p_z - p_F2_z) - (p_z - p_F1_z)*(p_x - p_F2_x)) + ((p_y - p_F1_y)*(p_z - p_F2_z) - (p_z - p_F1_z)*(p_y - p_F2_y))*((p_y - p_F1_y)*(p_z - p_F2_z) - (p_z - p_F1_z)*(p_y - p_F2_y)))/sqrt((p_F1_x - p_F2_x)*(p_F1_x - p_F2_x) + (p_F1_y - p_F2_y)*(p_F1_y - p_F2_y) + (p_F1_z - p_F2_z)*(p_F1_z - p_F2_z));
 
   // Chance constraint
-  double p_o_x = obstacle_(0);
-  double p_o_y = obstacle_(1);
-  double p_o_z = obstacle_(2);
-  double a_o = obstacle_(3);
-  double b_o = obstacle_(4);
-  double c_o = obstacle_(5);
+  double p_o_x = online_data_check_(13);
+  double p_o_y = online_data_check_(14);
+  double p_o_z = online_data_check_(15);
+  double a_o = online_data_check_(16);
+  double b_o = online_data_check_(17);
+  double c_o = online_data_check_(18);
   const double r_o = 0.4;
   const double so = 0.001;
   const double sb = 0.001;
@@ -254,7 +244,6 @@
   float n_o_x = (p_x - p_o_x) / dp_norm;
   float n_o_y = (p_y - p_o_y) / dp_norm;
   float n_o_z = (p_z - p_o_z) / dp_norm;
-<<<<<<< HEAD
     // Quaternion to rotation matrix
   float q_W_O_w = online_data_check_(19);
   float q_W_O_x = online_data_check_(20);
@@ -281,17 +270,10 @@
   float alpha_frac = 1 - alpha/alpha_max;
   const float factor = 2;
   float cc = factor*alpha_frac + cc_rightside - cc_leftside;
-=======
-  // float cc = (5238078871897681*sqrt(2)*sqrt((n_o_x*n_o_x*(sb + so))/((a_o + r_o)*(a_o + r_o)) + (n_o_y*n_o_y*(sb + so))/((b_o + r_o)*(b_o + r_o)) + (n_o_z*n_o_z*(sb + so))/((c_o + r_o)*(c_o + r_o))))/4503599627370496 - (n_o_x*1/(a_o + r_o)*(p_x - p_o_x) + n_o_y*1/(b_o + r_o)*(p_y - p_o_y) + n_o_z*1/(c_o + r_o)*(p_z - p_o_z) - 1);
-  float alpha = predicted_inputs_(kAlpha);
-  float alpha_max = 10.0;
-  float factor = 10.0;
-  float cc = factor*(1 - alpha/alpha_max) - (n_o_x*1/(a_o + r_o)*(p_x - p_o_x) + n_o_y*1/(b_o + r_o)*(p_y - p_o_y) + n_o_z*1/(c_o + r_o)*(p_z - p_o_z) - 1);
->>>>>>> ede4242d
 
   ROS_INFO_THROTTLE(0.5, "DEBUG: chance constraint = %f", cc);
   // ROS_INFO_THROTTLE(0.5, "DEBUG: d = %f", d);
-  ROS_INFO_THROTTLE(0.5, "DEBUG: theta = %f, r = %f ", theta, radius);
+  // ROS_INFO_THROTTLE(0.5, "DEBUG: theta = %f, r = %f ", theta, radius);
   // ROS_INFO_THROTTLE(0.5, "DEBUG: u1 = %f, v1 = %f, u2 = %f, v2 = %f", u_norm1, v_norm1, u_norm2, v_norm2);
 
   // ROS_INFO_THROTTLE(0.5, "DEBUG: Sx1 = %f, Sy1 = %f, Sz1 = %f", intSx1, intSy1, intSz1);
